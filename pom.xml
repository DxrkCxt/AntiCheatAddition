--- conflicted
+++ resolved
@@ -6,11 +6,8 @@
 
     <groupId>de.photon</groupId>
     <artifactId>AntiCheatAddition</artifactId>
-<<<<<<< HEAD
-    <version>8.2.3</version>
-=======
+
     <version>8.2.2</version>
->>>>>>> 4cfac1db
 
     <name>AntiCheatAddition</name>
     <description>This plugin provides niche checks for cheats which are not covered by most anticheats.</description>
